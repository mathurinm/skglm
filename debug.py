import numpy as np
from time import time
from skglm import GeneralizedLinearEstimator
from skglm import datafits
from skglm import penalties
from skglm.solvers import ProxNewton

<<<<<<< HEAD
# MM: make sure to seed
=======
>>>>>>> 7cfefd23
rng = np.random.default_rng(0)

def simu_X(n, p, example):
    if example == 'iid':
       return rng.normal(size=(n, p))
    elif example == 'hete':
        mean_vec = np.zeros(p)
        cov_mat = 0.5 ** np.abs( np.arange(1, p + 1).reshape(-1,1) - np.arange(1, p + 1) )
        return rng.multivariate_normal(mean_vec, cov_mat, n, method='cholesky')

def simu_Y(X, n, beta, type):
    match type:
        case 'linear':
            return X @ beta + rng.normal(size=n)
        case 'logistic':
            probe = 1 / (1 + np.exp(-X @ beta))
            return rng.binomial(n=1, p=probe, size=n)
        case 'poisson':
            probe = np.exp(X @ beta)
            return rng.poisson(lam=probe, size=n)


n = 200
p = 5000
beta_value = np.array([5, 3, 0, 0, -2, 0] + [0] * (p - 6))

start_time = time()
<<<<<<< HEAD
X = simu_X(n, p, example='hete')
=======
popu_X = simu_X(n, p, example='hete')
# MM: if this is not added, the solver gives nans
# popu_X /= 2
>>>>>>> 7cfefd23

y = simu_Y(X, n, beta=beta_value, type='poisson')
# popu_Y += 1
print('simulate data time:', time() - start_time)

<<<<<<< HEAD
datafit = datafits.Poisson()
penalty = penalties.L1(alpha=1)
alpha_max = penalty.alpha_max(datafit.gradient(X, y, np.zeros(len(y))))
print(f'{alpha_max=}')

penalty.alpha = alpha_max / 100

solver = ProxNewton(verbose=1, max_iter=50, fit_intercept=False)
=======
solver = ProxNewton(verbose=3, max_iter=50, tol=1e-6)
>>>>>>> 7cfefd23
start_time = time()


alpha_max = (popu_X.T @ (1 - popu_Y) / len(popu_Y)).max()
print("alpha max: %1e" % alpha_max)
# alpha = 1.1 * alpha_max  # This yields only 0 coefficients
alpha = alpha_max / 100

model = GeneralizedLinearEstimator(
<<<<<<< HEAD
    datafit=datafit, penalty=penalty, solver=solver).fit(X, y)
=======
    datafit=datafits.Poisson(), penalty=penalties.L1(alpha=alpha),
    solver=solver).fit(X=popu_X, y=popu_Y)
>>>>>>> 7cfefd23
result = model.coef_
print(f"fit time : {(time() - start_time):.2e} s")
print( np.where(result !=0)[0] )
print( result[np.where(result !=0)[0]] )<|MERGE_RESOLUTION|>--- conflicted
+++ resolved
@@ -5,10 +5,7 @@
 from skglm import penalties
 from skglm.solvers import ProxNewton
 
-<<<<<<< HEAD
 # MM: make sure to seed
-=======
->>>>>>> 7cfefd23
 rng = np.random.default_rng(0)
 
 def simu_X(n, p, example):
@@ -36,19 +33,11 @@
 beta_value = np.array([5, 3, 0, 0, -2, 0] + [0] * (p - 6))
 
 start_time = time()
-<<<<<<< HEAD
 X = simu_X(n, p, example='hete')
-=======
-popu_X = simu_X(n, p, example='hete')
-# MM: if this is not added, the solver gives nans
-# popu_X /= 2
->>>>>>> 7cfefd23
 
 y = simu_Y(X, n, beta=beta_value, type='poisson')
-# popu_Y += 1
 print('simulate data time:', time() - start_time)
 
-<<<<<<< HEAD
 datafit = datafits.Poisson()
 penalty = penalties.L1(alpha=1)
 alpha_max = penalty.alpha_max(datafit.gradient(X, y, np.zeros(len(y))))
@@ -57,24 +46,16 @@
 penalty.alpha = alpha_max / 100
 
 solver = ProxNewton(verbose=1, max_iter=50, fit_intercept=False)
-=======
-solver = ProxNewton(verbose=3, max_iter=50, tol=1e-6)
->>>>>>> 7cfefd23
 start_time = time()
 
 
-alpha_max = (popu_X.T @ (1 - popu_Y) / len(popu_Y)).max()
-print("alpha max: %1e" % alpha_max)
+# alpha_max = (X.T @ (1 - y) / len(y)).max()
+# print("alpha max: %1e" % alpha_max)
 # alpha = 1.1 * alpha_max  # This yields only 0 coefficients
 alpha = alpha_max / 100
 
 model = GeneralizedLinearEstimator(
-<<<<<<< HEAD
     datafit=datafit, penalty=penalty, solver=solver).fit(X, y)
-=======
-    datafit=datafits.Poisson(), penalty=penalties.L1(alpha=alpha),
-    solver=solver).fit(X=popu_X, y=popu_Y)
->>>>>>> 7cfefd23
 result = model.coef_
 print(f"fit time : {(time() - start_time):.2e} s")
 print( np.where(result !=0)[0] )
